package main

import (
	"bytes"
	"crypto/rand"
	"encoding/pem"
	"fmt"
	"io/ioutil"
	"net/http"
	"net/http/httptest"
	"os"
	"strings"
	"testing"

	"github.com/Sirupsen/logrus"
	ctxu "github.com/docker/distribution/context"
	"github.com/spf13/cobra"
	"github.com/spf13/viper"
	"github.com/stretchr/testify/require"
	"golang.org/x/net/context"

	"path/filepath"

	"github.com/docker/notary"
	"github.com/docker/notary/client"
	"github.com/docker/notary/cryptoservice"
	"github.com/docker/notary/passphrase"
	"github.com/docker/notary/server"
	"github.com/docker/notary/server/storage"
	store "github.com/docker/notary/storage"
	"github.com/docker/notary/trustmanager"
	"github.com/docker/notary/trustpinning"
	"github.com/docker/notary/tuf/data"
	"github.com/docker/notary/tuf/utils"
)

var ret = passphrase.ConstantRetriever("pass")

// If there are no keys, removeKeyInteractively will just return an error about
// there not being any key
func TestRemoveIfNoKey(t *testing.T) {
	setUp(t)
	var buf bytes.Buffer
	stores := []trustmanager.KeyStore{trustmanager.NewKeyMemoryStore(nil)}
	err := removeKeyInteractively(stores, "12345", &buf, &buf)
	require.Error(t, err)
	require.Contains(t, err.Error(), "No key with ID")
}

// If there is one key, asking to remove it will ask for confirmation.  Passing
// anything other than 'yes'/'y'/'' response will abort the deletion and
// not delete the key.
func TestRemoveOneKeyAbort(t *testing.T) {
	setUp(t)
	nos := []string{"no", "NO", "AAAARGH", "   N    "}
	store := trustmanager.NewKeyMemoryStore(ret)

	key, err := utils.GenerateED25519Key(rand.Reader)
	require.NoError(t, err)
	err = store.AddKey(trustmanager.KeyInfo{Role: data.CanonicalRootRole, Gun: ""}, key)
	require.NoError(t, err)

	stores := []trustmanager.KeyStore{store}

	for _, noAnswer := range nos {
		var out bytes.Buffer
		in := bytes.NewBuffer([]byte(noAnswer + "\n"))

		err := removeKeyInteractively(stores, key.ID(), in, &out)
		require.NoError(t, err)
		text, err := ioutil.ReadAll(&out)
		require.NoError(t, err)

		output := string(text)
		require.Contains(t, output, "Are you sure")
		require.Contains(t, output, "Aborting action")
		require.Len(t, store.ListKeys(), 1)
	}
}

// If there is one key, asking to remove it will ask for confirmation.  Passing
// 'yes'/'y' response will continue the deletion.
func TestRemoveOneKeyConfirm(t *testing.T) {
	setUp(t)
	yesses := []string{"yes", " Y "}

	for _, yesAnswer := range yesses {
		store := trustmanager.NewKeyMemoryStore(ret)

		key, err := utils.GenerateED25519Key(rand.Reader)
		require.NoError(t, err)
		err = store.AddKey(trustmanager.KeyInfo{Role: data.CanonicalRootRole, Gun: ""}, key)
		require.NoError(t, err)

		var out bytes.Buffer
		in := bytes.NewBuffer([]byte(yesAnswer + "\n"))

		err = removeKeyInteractively(
			[]trustmanager.KeyStore{store}, key.ID(), in, &out)
		require.NoError(t, err)
		text, err := ioutil.ReadAll(&out)
		require.NoError(t, err)

		output := string(text)
		require.Contains(t, output, "Are you sure")
		require.Contains(t, output, "Deleted "+key.ID())
		require.Len(t, store.ListKeys(), 0)
	}
}

// If there is more than one key, removeKeyInteractively will ask which key to
// delete and will do so over and over until the user quits if the answer is
// invalid.
func TestRemoveMultikeysInvalidInput(t *testing.T) {
	setUp(t)
	in := bytes.NewBuffer([]byte("notanumber\n9999\n-3\n0"))

	key, err := utils.GenerateED25519Key(rand.Reader)
	require.NoError(t, err)

	stores := []trustmanager.KeyStore{
		trustmanager.NewKeyMemoryStore(ret),
		trustmanager.NewKeyMemoryStore(ret),
	}

	err = stores[0].AddKey(trustmanager.KeyInfo{Role: data.CanonicalRootRole, Gun: ""}, key)
	require.NoError(t, err)

	err = stores[1].AddKey(trustmanager.KeyInfo{Role: data.CanonicalTargetsRole, Gun: "gun"}, key)
	require.NoError(t, err)

	var out bytes.Buffer

	err = removeKeyInteractively(stores, key.ID(), in, &out)
	require.Error(t, err)
	text, err := ioutil.ReadAll(&out)
	require.NoError(t, err)

	require.Len(t, stores[0].ListKeys(), 1)
	require.Len(t, stores[1].ListKeys(), 1)

	// It should have listed the keys over and over, asking which key the user
	// wanted to delete
	output := string(text)
	require.Contains(t, output, "Found the following matching keys")
	var rootCount, targetCount int
	for _, line := range strings.Split(output, "\n") {
		if strings.Contains(line, key.ID()) {
			if strings.Contains(line, "target") {
				targetCount++
			} else {
				rootCount++
			}
		}
	}
	require.Equal(t, rootCount, targetCount)
	require.Equal(t, 5, rootCount) // original + 1 for each of the 4 invalid inputs
}

// If there is more than one key, removeKeyInteractively will ask which key to
// delete.  Then it will confirm whether they want to delete, and the user can
// abort at that confirmation.
func TestRemoveMultikeysAbortChoice(t *testing.T) {
	setUp(t)
	in := bytes.NewBuffer([]byte("1\nn\n"))

	key, err := utils.GenerateED25519Key(rand.Reader)
	require.NoError(t, err)

	stores := []trustmanager.KeyStore{
		trustmanager.NewKeyMemoryStore(ret),
		trustmanager.NewKeyMemoryStore(ret),
	}

	err = stores[0].AddKey(trustmanager.KeyInfo{Role: data.CanonicalRootRole, Gun: ""}, key)
	require.NoError(t, err)

	err = stores[1].AddKey(trustmanager.KeyInfo{Role: data.CanonicalTargetsRole, Gun: "gun"}, key)
	require.NoError(t, err)

	var out bytes.Buffer

	err = removeKeyInteractively(stores, key.ID(), in, &out)
	require.NoError(t, err) // no error to abort deleting
	text, err := ioutil.ReadAll(&out)
	require.NoError(t, err)

	require.Len(t, stores[0].ListKeys(), 1)
	require.Len(t, stores[1].ListKeys(), 1)

	// It should have listed the keys, asked whether the user really wanted to
	// delete, and then aborted.
	output := string(text)
	require.Contains(t, output, "Found the following matching keys")
	require.Contains(t, output, "Are you sure")
	require.Contains(t, output, "Aborting action")
}

// If there is more than one key, removeKeyInteractively will ask which key to
// delete.  Then it will confirm whether they want to delete, and if the user
// confirms, will remove it from the correct key store.
func TestRemoveMultikeysRemoveOnlyChosenKey(t *testing.T) {
	setUp(t)
	in := bytes.NewBuffer([]byte("1\ny\n"))

	key, err := utils.GenerateED25519Key(rand.Reader)
	require.NoError(t, err)

	stores := []trustmanager.KeyStore{
		trustmanager.NewKeyMemoryStore(ret),
		trustmanager.NewKeyMemoryStore(ret),
	}

	err = stores[0].AddKey(trustmanager.KeyInfo{Role: data.CanonicalRootRole, Gun: ""}, key)
	require.NoError(t, err)

	err = stores[1].AddKey(trustmanager.KeyInfo{Role: data.CanonicalTargetsRole, Gun: "gun"}, key)
	require.NoError(t, err)

	var out bytes.Buffer

	err = removeKeyInteractively(stores, key.ID(), in, &out)
	require.NoError(t, err)
	text, err := ioutil.ReadAll(&out)
	require.NoError(t, err)

	// It should have listed the keys, asked whether the user really wanted to
	// delete, and then deleted.
	output := string(text)
	require.Contains(t, output, "Found the following matching keys")
	require.Contains(t, output, "Are you sure")
	require.Contains(t, output, "Deleted "+key.ID())

	// figure out which one we picked to delete, and assert it was deleted
	for _, line := range strings.Split(output, "\n") {
		if strings.HasPrefix(line, "\t1.") { // we picked the first item
			if strings.Contains(line, "root") { // first key store
				require.Len(t, stores[0].ListKeys(), 0)
				require.Len(t, stores[1].ListKeys(), 1)
			} else {
				require.Len(t, stores[0].ListKeys(), 1)
				require.Len(t, stores[1].ListKeys(), 0)
			}
		}
	}
}

// Non-roles and delegation keys can't be rotated with the command line
func TestRotateKeyInvalidRoles(t *testing.T) {
	setUp(t)
	invalids := []string{
		"notevenARole",
		"targets/a",
	}
	for _, role := range invalids {
		for _, serverManaged := range []bool{true, false} {
			k := &keyCommander{
				configGetter:           func() (*viper.Viper, error) { return viper.New(), nil },
				getRetriever:           func() notary.PassRetriever { return passphrase.ConstantRetriever("pass") },
				rotateKeyRole:          role,
				rotateKeyServerManaged: serverManaged,
			}
			commands := []string{"gun", role}
			if serverManaged {
				commands = append(commands, "-r")
			}
			err := k.keysRotate(&cobra.Command{}, commands)
			require.Error(t, err)
			require.Contains(t, err.Error(),
				fmt.Sprintf("does not currently permit rotating the %s key", role))
		}
	}
}

// Cannot rotate a targets key and require that it is server managed
func TestRotateKeyTargetCannotBeServerManaged(t *testing.T) {
	setUp(t)
	k := &keyCommander{
		configGetter:           func() (*viper.Viper, error) { return viper.New(), nil },
		getRetriever:           func() notary.PassRetriever { return passphrase.ConstantRetriever("pass") },
		rotateKeyRole:          data.CanonicalTargetsRole,
		rotateKeyServerManaged: true,
	}
	err := k.keysRotate(&cobra.Command{}, []string{"gun", data.CanonicalTargetsRole})
	require.Error(t, err)
	require.IsType(t, client.ErrInvalidRemoteRole{}, err)
}

// Cannot rotate a timestamp key and require that it is locally managed
func TestRotateKeyTimestampCannotBeLocallyManaged(t *testing.T) {
	setUp(t)
	k := &keyCommander{
		configGetter:           func() (*viper.Viper, error) { return viper.New(), nil },
		getRetriever:           func() notary.PassRetriever { return passphrase.ConstantRetriever("pass") },
		rotateKeyRole:          data.CanonicalTimestampRole,
		rotateKeyServerManaged: false,
	}
	err := k.keysRotate(&cobra.Command{}, []string{"gun", data.CanonicalTimestampRole})
	require.Error(t, err)
	require.IsType(t, client.ErrInvalidLocalRole{}, err)
}

// rotate key must be provided with a gun
func TestRotateKeyNoGUN(t *testing.T) {
	setUp(t)
	k := &keyCommander{
		configGetter:  func() (*viper.Viper, error) { return viper.New(), nil },
		getRetriever:  func() notary.PassRetriever { return passphrase.ConstantRetriever("pass") },
		rotateKeyRole: data.CanonicalTargetsRole,
	}
	err := k.keysRotate(&cobra.Command{}, []string{})
	require.Error(t, err)
	require.Contains(t, err.Error(), "Must specify a GUN")
}

// initialize a repo with keys, so they can be rotated
func setUpRepo(t *testing.T, tempBaseDir, gun string, ret notary.PassRetriever) (
	*httptest.Server, map[string]string) {

	// Set up server
	ctx := context.WithValue(
		context.Background(), "metaStore", storage.NewMemStorage())

	// Do not pass one of the const KeyAlgorithms here as the value! Passing a
	// string is in itself good test that we are handling it correctly as we
	// will be receiving a string from the configuration.
	ctx = context.WithValue(ctx, "keyAlgorithm", "ecdsa")

	// Eat the logs instead of spewing them out
	l := logrus.New()
	l.Out = bytes.NewBuffer(nil)
	ctx = ctxu.WithLogger(ctx, logrus.NewEntry(l))

	cryptoService := cryptoservice.NewCryptoService(trustmanager.NewKeyMemoryStore(ret))
	ts := httptest.NewServer(server.RootHandler(nil, ctx, cryptoService, nil, nil, nil))

	repo, err := client.NewNotaryRepository(
		tempBaseDir, gun, ts.URL, http.DefaultTransport, ret, trustpinning.TrustPinConfig{})
	require.NoError(t, err, "error creating repo: %s", err)

	rootPubKey, err := repo.CryptoService.Create("root", "", data.ECDSAKey)
	require.NoError(t, err, "error generating root key: %s", err)

	err = repo.Initialize([]string{rootPubKey.ID()})
	require.NoError(t, err)

	return ts, repo.CryptoService.ListAllKeys()
}

// The command line uses NotaryRepository's RotateKey - this is just testing
// that the correct config variables are passed for the client to request a key
// from the remote server.
func TestRotateKeyRemoteServerManagesKey(t *testing.T) {
	for _, role := range []string{data.CanonicalSnapshotRole, data.CanonicalTimestampRole} {
		setUp(t)
		// Temporary directory where test files will be created
		tempBaseDir, err := ioutil.TempDir("", "notary-test-")
		defer os.RemoveAll(tempBaseDir)
		require.NoError(t, err, "failed to create a temporary directory: %s", err)
		gun := "docker.com/notary"

		ret := passphrase.ConstantRetriever("pass")

		ts, initialKeys := setUpRepo(t, tempBaseDir, gun, ret)
		defer ts.Close()
		require.Len(t, initialKeys, 3)

		k := &keyCommander{
			configGetter: func() (*viper.Viper, error) {
				v := viper.New()
				v.SetDefault("trust_dir", tempBaseDir)
				v.SetDefault("remote_server.url", ts.URL)
				return v, nil
			},
			getRetriever:           func() notary.PassRetriever { return ret },
			rotateKeyServerManaged: true,
		}
		require.NoError(t, k.keysRotate(&cobra.Command{}, []string{gun, role, "-r"}))

		repo, err := client.NewNotaryRepository(tempBaseDir, gun, ts.URL, http.DefaultTransport, ret, trustpinning.TrustPinConfig{})
		require.NoError(t, err, "error creating repo: %s", err)

		cl, err := repo.GetChangelist()
		require.NoError(t, err, "unable to get changelist: %v", err)
		require.Len(t, cl.List(), 0, "expected the changes to have been published")

		finalKeys := repo.CryptoService.ListAllKeys()
		// no keys have been created, since a remote key was specified
		if role == data.CanonicalSnapshotRole {
			require.Len(t, finalKeys, 2)
			for k, r := range initialKeys {
				if r != data.CanonicalSnapshotRole {
					_, ok := finalKeys[k]
					require.True(t, ok)
				}
			}
		} else {
			require.Len(t, finalKeys, 3)
			for k := range initialKeys {
				_, ok := finalKeys[k]
				require.True(t, ok)
			}
		}
	}
}

// The command line uses NotaryRepository's RotateKey - this is just testing
// that multiple keys can be rotated at once locally
func TestRotateKeyBothKeys(t *testing.T) {
	setUp(t)
	// Temporary directory where test files will be created
	tempBaseDir, err := ioutil.TempDir("", "notary-test-")
	defer os.RemoveAll(tempBaseDir)
	require.NoError(t, err, "failed to create a temporary directory: %s", err)
	gun := "docker.com/notary"

	ret := passphrase.ConstantRetriever("pass")

	ts, initialKeys := setUpRepo(t, tempBaseDir, gun, ret)
	defer ts.Close()

	k := &keyCommander{
		configGetter: func() (*viper.Viper, error) {
			v := viper.New()
			v.SetDefault("trust_dir", tempBaseDir)
			v.SetDefault("remote_server.url", ts.URL)
			return v, nil
		},
		getRetriever: func() notary.PassRetriever { return ret },
	}
	require.NoError(t, k.keysRotate(&cobra.Command{}, []string{gun, data.CanonicalTargetsRole}))
	require.NoError(t, k.keysRotate(&cobra.Command{}, []string{gun, data.CanonicalSnapshotRole}))

	repo, err := client.NewNotaryRepository(tempBaseDir, gun, ts.URL, nil, ret, trustpinning.TrustPinConfig{})
	require.NoError(t, err, "error creating repo: %s", err)

	cl, err := repo.GetChangelist()
	require.NoError(t, err, "unable to get changelist: %v", err)
	require.Len(t, cl.List(), 0)

	// two new keys have been created, and the old keys should still be gone
	newKeys := repo.CryptoService.ListAllKeys()
	// there should be 3 keys - snapshot, targets, and root
	require.Len(t, newKeys, 3)

	// the old snapshot/targets keys should be gone
	for keyID, role := range initialKeys {
		r, ok := newKeys[keyID]
		switch r {
		case data.CanonicalSnapshotRole, data.CanonicalTargetsRole:
			require.False(t, ok, "original key %s still there", keyID)
		case data.CanonicalRootRole:
			require.Equal(t, role, r)
			require.True(t, ok, "old root key has changed")
		}
	}

	found := make(map[string]bool)
	for _, role := range newKeys {
		found[role] = true
	}
	require.True(t, found[data.CanonicalTargetsRole], "targets key was not created")
	require.True(t, found[data.CanonicalSnapshotRole], "snapshot key was not created")
	require.True(t, found[data.CanonicalRootRole], "root key was removed somehow")
}

// RotateKey when rotating a root requires extra confirmation
func TestRotateKeyRootIsInteractive(t *testing.T) {
	setUp(t)
	// Temporary directory where test files will be created
	tempBaseDir, err := ioutil.TempDir("", "notary-test-")
	defer os.RemoveAll(tempBaseDir)
	require.NoError(t, err, "failed to create a temporary directory: %s", err)
	gun := "docker.com/notary"

	ret := passphrase.ConstantRetriever("pass")

	ts, _ := setUpRepo(t, tempBaseDir, gun, ret)
	defer ts.Close()

	k := &keyCommander{
		configGetter: func() (*viper.Viper, error) {
			v := viper.New()
			v.SetDefault("trust_dir", tempBaseDir)
			v.SetDefault("remote_server.url", ts.URL)
			return v, nil
		},
		getRetriever: func() notary.PassRetriever { return ret },
		input:        bytes.NewBuffer([]byte("\n")),
	}
	c := &cobra.Command{}
	out := bytes.NewBuffer(make([]byte, 0, 10))
	c.SetOutput(out)

	require.NoError(t, k.keysRotate(c, []string{gun, data.CanonicalRootRole}))

	require.Contains(t, out.String(), "Aborting action")

	repo, err := client.NewNotaryRepository(tempBaseDir, gun, ts.URL, nil, ret, trustpinning.TrustPinConfig{})
	require.NoError(t, err, "error creating repo: %s", err)

	// There should still just be one root key (and one targets and one snapshot)
	allKeys := repo.CryptoService.ListAllKeys()
	require.Len(t, allKeys, 3)
}

func TestChangeKeyPassphraseInvalidID(t *testing.T) {
	setUp(t)
	k := &keyCommander{
		configGetter: func() (*viper.Viper, error) { return viper.New(), nil },
		getRetriever: func() notary.PassRetriever { return passphrase.ConstantRetriever("pass") },
	}
	err := k.keyPassphraseChange(&cobra.Command{}, []string{"too_short"})
	require.Error(t, err)
	require.Contains(t, err.Error(), "invalid key ID provided")
}

func TestChangeKeyPassphraseInvalidNumArgs(t *testing.T) {
	setUp(t)
	k := &keyCommander{
		configGetter: func() (*viper.Viper, error) { return viper.New(), nil },
		getRetriever: func() notary.PassRetriever { return passphrase.ConstantRetriever("pass") },
	}
	err := k.keyPassphraseChange(&cobra.Command{}, []string{})
	require.Error(t, err)
	require.Contains(t, err.Error(), "must specify the key ID")
}

func TestChangeKeyPassphraseNonexistentID(t *testing.T) {
	setUp(t)
	k := &keyCommander{
		configGetter: func() (*viper.Viper, error) { return viper.New(), nil },
		getRetriever: func() notary.PassRetriever { return passphrase.ConstantRetriever("pass") },
	}
	// Valid ID size, but does not exist as a key ID
	err := k.keyPassphraseChange(&cobra.Command{}, []string{strings.Repeat("x", notary.Sha256HexSize)})
	require.Error(t, err)
	require.Contains(t, err.Error(), "could not retrieve local key for key ID provided")
}

func TestExportKeys(t *testing.T) {
	setUp(t)
	tempBaseDir, err := ioutil.TempDir("", "notary-test-")
	require.NoError(t, err)
	defer os.RemoveAll(tempBaseDir)
	output, err := ioutil.TempFile("", "notary-test-import-")
	require.NoError(t, err)
	defer os.RemoveAll(output.Name())
	k := &keyCommander{
		configGetter: func() (*viper.Viper, error) {
			v := viper.New()
			v.SetDefault("trust_dir", tempBaseDir)
			return v, nil
		},
	}
	k.outFile = output.Name()
	err = output.Close() // close so export can open
	require.NoError(t, err)

	keyHeaders := make(map[string]string)
	keyHeaders["gun"] = "discworld"
	b := &pem.Block{
		Headers: keyHeaders,
	}
	b.Bytes = make([]byte, 1000)
	rand.Read(b.Bytes)

	c := &pem.Block{
		Headers: keyHeaders,
	}
	c.Bytes = make([]byte, 1000)
	rand.Read(c.Bytes)

	bBytes := pem.EncodeToMemory(b)
	cBytes := pem.EncodeToMemory(c)
	require.NoError(t, err)

	fileStore, err := store.NewPrivateKeyFileStorage(tempBaseDir, notary.KeyExtension)
<<<<<<< HEAD
=======
	require.NoError(t, err)
	err = fileStore.Set(filepath.Join(notary.NonRootKeysSubdir, "discworld/ankh"), bBytes)
>>>>>>> 3b5c8ad9
	require.NoError(t, err)
	err = fileStore.Set("ankh", bBytes)
	require.NoError(t, err)
	err = fileStore.Set("morpork", cBytes)
	require.NoError(t, err)

	err = k.exportKeys(&cobra.Command{}, nil)
	require.NoError(t, err)

	outRes, err := ioutil.ReadFile(k.outFile)
	require.NoError(t, err)

	block, rest := pem.Decode(outRes)
	require.Equal(t, b.Bytes, block.Bytes)
	require.Equal(t, "ankh", block.Headers["path"])
	require.Equal(t, "discworld", block.Headers["gun"])

	block, rest = pem.Decode(rest)
	require.Equal(t, c.Bytes, block.Bytes)
	require.Equal(t, "morpork", block.Headers["path"])
	require.Equal(t, "discworld", block.Headers["gun"])
	require.Len(t, rest, 0)

	// test no outFile uses stdout (or our replace buffer)
	k.outFile = ""
	cmd := &cobra.Command{}
	out := bytes.NewBuffer(make([]byte, 0, 3000))
	cmd.SetOutput(out)
	err = k.exportKeys(cmd, nil)
	require.NoError(t, err)

	bufOut, err := ioutil.ReadAll(out)
	require.NoError(t, err)
	require.Equal(t, outRes, bufOut) // should be identical output to file earlier
}

func TestExportKeysByGUN(t *testing.T) {
	setUp(t)
	tempBaseDir, err := ioutil.TempDir("", "notary-test-")
	require.NoError(t, err)
	defer os.RemoveAll(tempBaseDir)
	output, err := ioutil.TempFile("", "notary-test-import-")
	require.NoError(t, err)
	defer os.RemoveAll(output.Name())
	k := &keyCommander{
		configGetter: func() (*viper.Viper, error) {
			v := viper.New()
			v.SetDefault("trust_dir", tempBaseDir)
			return v, nil
		},
	}
	k.outFile = output.Name()
	err = output.Close() // close so export can open
	require.NoError(t, err)
	k.exportGUNs = []string{"ankh"}

	keyHeaders := make(map[string]string)
	keyHeaders["gun"] = "ankh"
	keyHeaders["role"] = "snapshot"
	b := &pem.Block{
		Headers: keyHeaders,
	}
	b.Bytes = make([]byte, 1000)
	rand.Read(b.Bytes)

	b2 := &pem.Block{
		Headers: keyHeaders,
	}
	b2.Bytes = make([]byte, 1000)
	rand.Read(b2.Bytes)

	otherHeaders := make(map[string]string)
	otherHeaders["gun"] = "morpork"
	otherHeaders["role"] = "snapshot"
	c := &pem.Block{
		Headers: otherHeaders,
	}
	c.Bytes = make([]byte, 1000)
	rand.Read(c.Bytes)

	bBytes := pem.EncodeToMemory(b)
	b2Bytes := pem.EncodeToMemory(b2)
	cBytes := pem.EncodeToMemory(c)

	fileStore, err := store.NewPrivateKeyFileStorage(tempBaseDir, notary.KeyExtension)
	require.NoError(t, err)
<<<<<<< HEAD
=======
	// we have to manually prepend the NonRootKeysSubdir because
	// KeyStore would be expected to do this for us.
>>>>>>> 3b5c8ad9
	err = fileStore.Set(
		"12345",
		bBytes,
	)
	require.NoError(t, err)
	err = fileStore.Set(
		"23456",
		b2Bytes,
	)
	require.NoError(t, err)
	err = fileStore.Set(
		"34567",
		cBytes,
	)
	require.NoError(t, err)

	err = k.exportKeys(&cobra.Command{}, nil)
	require.NoError(t, err)

	outRes, err := ioutil.ReadFile(k.outFile)
	require.NoError(t, err)

	block, rest := pem.Decode(outRes)
	require.Equal(t, b.Bytes, block.Bytes)
	require.Equal(
		t,
		"12345",
		block.Headers["path"],
	)

	block, rest = pem.Decode(rest)
	require.Equal(t, b2.Bytes, block.Bytes)
	require.Equal(
		t,
		"23456",
		block.Headers["path"],
	)
	require.Len(t, rest, 0)
}

func TestExportKeysByID(t *testing.T) {
	setUp(t)
	tempBaseDir, err := ioutil.TempDir("", "notary-test-")
	require.NoError(t, err)
	defer os.RemoveAll(tempBaseDir)
	output, err := ioutil.TempFile("", "notary-test-import-")
	require.NoError(t, err)
	defer os.RemoveAll(output.Name())
	k := &keyCommander{
		configGetter: func() (*viper.Viper, error) {
			v := viper.New()
			v.SetDefault("trust_dir", tempBaseDir)
			return v, nil
		},
	}
	k.outFile = output.Name()
	err = output.Close() // close so export can open
	require.NoError(t, err)
	k.exportKeyIDs = []string{"one", "three"}

	b := &pem.Block{}
	b.Bytes = make([]byte, 1000)
	rand.Read(b.Bytes)

	b2 := &pem.Block{}
	b2.Bytes = make([]byte, 1000)
	rand.Read(b2.Bytes)

	c := &pem.Block{}
	c.Bytes = make([]byte, 1000)
	rand.Read(c.Bytes)

	bBytes := pem.EncodeToMemory(b)
	b2Bytes := pem.EncodeToMemory(b2)
	cBytes := pem.EncodeToMemory(c)

	fileStore, err := store.NewPrivateKeyFileStorage(tempBaseDir, notary.KeyExtension)
<<<<<<< HEAD
=======
	require.NoError(t, err)
	err = fileStore.Set("ankh/one", bBytes)
>>>>>>> 3b5c8ad9
	require.NoError(t, err)
	err = fileStore.Set("one", bBytes)
	require.NoError(t, err)
	err = fileStore.Set("two", b2Bytes)
	require.NoError(t, err)
	err = fileStore.Set("three", cBytes)
	require.NoError(t, err)

	err = k.exportKeys(&cobra.Command{}, nil)
	require.NoError(t, err)

	outRes, err := ioutil.ReadFile(k.outFile)
	require.NoError(t, err)

	block, rest := pem.Decode(outRes)
	require.Equal(t, b.Bytes, block.Bytes)
	require.Equal(t, "one", block.Headers["path"])

	block, rest = pem.Decode(rest)
	require.Equal(t, c.Bytes, block.Bytes)
	require.Equal(t, "three", block.Headers["path"])
	require.Len(t, rest, 0)
}

func TestExportKeysBadFlagCombo(t *testing.T) {
	setUp(t)
	tempBaseDir, err := ioutil.TempDir("", "notary-test-")
	require.NoError(t, err)
	defer os.RemoveAll(tempBaseDir)
	output, err := ioutil.TempFile("", "notary-test-import-")
	require.NoError(t, err)
	defer os.RemoveAll(output.Name())
	k := &keyCommander{
		configGetter: func() (*viper.Viper, error) {
			v := viper.New()
			v.SetDefault("trust_dir", tempBaseDir)
			return v, nil
		},
	}
	k.outFile = output.Name()
	err = output.Close() // close so export can open
	require.NoError(t, err)
	k.exportGUNs = []string{"ankh"}
	k.exportKeyIDs = []string{"one", "three"}

	err = k.exportKeys(&cobra.Command{}, nil)
	require.Error(t, err)
}

func TestImportKeysNonexistentFile(t *testing.T) {
	setUp(t)
<<<<<<< HEAD
	tempBaseDir, err := ioutil.TempDir("/tmp", "notary-test-")
=======
	tempBaseDir, err := ioutil.TempDir("", "notary-test-")
>>>>>>> 3b5c8ad9
	require.NoError(t, err)
	defer os.RemoveAll(tempBaseDir)
	require.NoError(t, err)
	k := &keyCommander{
		getRetriever: func() notary.PassRetriever { return passphrase.ConstantRetriever("pass") },
		configGetter: func() (*viper.Viper, error) {
			v := viper.New()
			v.SetDefault("trust_dir", tempBaseDir)
			return v, nil
		},
	}

	err = k.importKeys(&cobra.Command{}, []string{"Idontexist"})
	require.Error(t, err)
}<|MERGE_RESOLUTION|>--- conflicted
+++ resolved
@@ -18,8 +18,6 @@
 	"github.com/spf13/viper"
 	"github.com/stretchr/testify/require"
 	"golang.org/x/net/context"
-
-	"path/filepath"
 
 	"github.com/docker/notary"
 	"github.com/docker/notary/client"
@@ -576,11 +574,6 @@
 	require.NoError(t, err)
 
 	fileStore, err := store.NewPrivateKeyFileStorage(tempBaseDir, notary.KeyExtension)
-<<<<<<< HEAD
-=======
-	require.NoError(t, err)
-	err = fileStore.Set(filepath.Join(notary.NonRootKeysSubdir, "discworld/ankh"), bBytes)
->>>>>>> 3b5c8ad9
 	require.NoError(t, err)
 	err = fileStore.Set("ankh", bBytes)
 	require.NoError(t, err)
@@ -667,11 +660,8 @@
 
 	fileStore, err := store.NewPrivateKeyFileStorage(tempBaseDir, notary.KeyExtension)
 	require.NoError(t, err)
-<<<<<<< HEAD
-=======
 	// we have to manually prepend the NonRootKeysSubdir because
 	// KeyStore would be expected to do this for us.
->>>>>>> 3b5c8ad9
 	err = fileStore.Set(
 		"12345",
 		bBytes,
@@ -749,11 +739,6 @@
 	cBytes := pem.EncodeToMemory(c)
 
 	fileStore, err := store.NewPrivateKeyFileStorage(tempBaseDir, notary.KeyExtension)
-<<<<<<< HEAD
-=======
-	require.NoError(t, err)
-	err = fileStore.Set("ankh/one", bBytes)
->>>>>>> 3b5c8ad9
 	require.NoError(t, err)
 	err = fileStore.Set("one", bBytes)
 	require.NoError(t, err)
@@ -805,11 +790,7 @@
 
 func TestImportKeysNonexistentFile(t *testing.T) {
 	setUp(t)
-<<<<<<< HEAD
-	tempBaseDir, err := ioutil.TempDir("/tmp", "notary-test-")
-=======
 	tempBaseDir, err := ioutil.TempDir("", "notary-test-")
->>>>>>> 3b5c8ad9
 	require.NoError(t, err)
 	defer os.RemoveAll(tempBaseDir)
 	require.NoError(t, err)
